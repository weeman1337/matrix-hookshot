--- conflicted
+++ resolved
@@ -1,7 +1,6 @@
 import { Appservice, IAppserviceRegistration, RichRepliesPreprocessor, IRichReplyMetadata, StateEvent } from "matrix-bot-sdk";
 import { BridgeConfig, GitLabInstance } from "./Config/Config";
-import { IGitHubWebhookEvent, IOAuthRequest, IOAuthTokens, NotificationsEnableEvent,
-    NotificationsDisableEvent } from "./GithubWebhooks";
+import { IOAuthRequest, IOAuthTokens, NotificationsEnableEvent, NotificationsDisableEvent,} from "./GithubWebhooks";
 import { CommentProcessor } from "./CommentProcessor";
 import { MessageQueue, createMessageQueue } from "./MessageQueue/MessageQueue";
 import { AdminRoom, BRIDGE_ROOM_TYPE, AdminAccountData } from "./AdminRoom";
@@ -26,13 +25,11 @@
 import { GetIssueResponse, GetIssueOpts } from "./Gitlab/Types"
 import { GitLabClient } from "./Gitlab/Client";
 import { BridgeWidgetApi } from "./Widgets/BridgeWidgetApi";
-<<<<<<< HEAD
 import { GitHubDiscussionConnection } from "./Connections/GithubDiscussion";
 import { Discussion } from "./Github/Discussion";
-=======
 import { ProjectsGetResponseData } from "./Github/Types";
 import { NotifFilter, NotificationFilterStateContent } from "./NotificationFilters";
->>>>>>> 8a9163ac
+import * as GitHubWebhookTypes from "@octokit/webhooks-types";
 
 const log = new LogWrapper("GithubBridge");
 
@@ -70,7 +67,7 @@
                 throw Error('GitHub is not configured');
             }
             return new GitHubDiscussionConnection(
-                roomId, this.as, state.content, state.state_key || "", this.tokenStore, this.commentProcessor,
+                roomId, this.as, state.content, state.stateKey, this.tokenStore, this.commentProcessor,
                 this.messageClient,
             );
         }
@@ -227,14 +224,12 @@
             return this.onRoomJoin(roomId, event);
         });
 
-        this.queue.subscribe("comment.*");
-        this.queue.subscribe("issue.*");
         this.queue.subscribe("response.matrix.message");
         this.queue.subscribe("notifications.user.events");
-        this.queue.subscribe("merge_request.*");
+        this.queue.subscribe("github.*");
         this.queue.subscribe("gitlab.*");
 
-        const validateRepoIssue = (data: IGitHubWebhookEvent) => {
+        const validateRepoIssue = (data: GitHubWebhookTypes.IssuesEvent|GitHubWebhookTypes.IssueCommentEvent) => {
             if (!data.repository || !data.issue) {
                 throw Error("Malformed webhook event, missing repository or issue");
             }
@@ -248,20 +243,20 @@
             };
         }
 
-        this.queue.on<IGitHubWebhookEvent>("comment.created", async ({ data }) => {
+        this.queue.on<GitHubWebhookTypes.IssueCommentCreatedEvent>("github.issue_comment.created", async ({ data }) => {
             const { repository, issue, owner } = validateRepoIssue(data);
             const connections = this.getConnectionsForGithubIssue(owner, repository.name, issue.number);
             connections.map(async (c) => {
                 try {
                     if (c instanceof GitHubIssueConnection)
-                        await c.onCommentCreated(data);
-                } catch (ex) {
-                    log.warn(`Connection ${c.toString()} failed to handle comment.created:`, ex);
-                }
-            })
-        });
-
-        this.queue.on<IGitHubWebhookEvent>("issue.opened", async ({ data }) => {
+                        await c.onIssueCommentCreated(data);
+                } catch (ex) {
+                    log.warn(`Connection ${c.toString()} failed to handle comment.created:`, ex);
+                }
+            })
+        });
+
+        this.queue.on<GitHubWebhookTypes.IssuesOpenedEvent>("github.issues.opened", async ({ data }) => {
             const { repository, owner } = validateRepoIssue(data);
             const connections = this.getConnectionsForGithubRepo(owner, repository.name);
             connections.map(async (c) => {
@@ -273,7 +268,7 @@
             })
         });
 
-        this.queue.on<IGitHubWebhookEvent>("issue.edited", async ({ data }) => {
+        this.queue.on<GitHubWebhookTypes.IssuesEditedEvent>("github.issues.edited", async ({ data }) => {
             const { repository, issue, owner } = validateRepoIssue(data);
             const connections = this.getConnectionsForGithubIssue(owner, repository.name, issue.number);
             connections.map(async (c) => {
@@ -287,7 +282,7 @@
             })
         });
 
-        this.queue.on<IGitHubWebhookEvent>("issue.closed", async ({ data }) => {
+        this.queue.on<GitHubWebhookTypes.IssuesClosedEvent>("github.issues.closed", async ({ data }) => {
             const { repository, issue, owner } = validateRepoIssue(data);
             const connections = this.getConnectionsForGithubIssue(owner, repository.name, issue.number);
             connections.map(async (c) => {
@@ -300,7 +295,7 @@
             })
         });
 
-        this.queue.on<IGitHubWebhookEvent>("issue.reopened", async ({ data }) => {
+        this.queue.on<GitHubWebhookTypes.IssuesReopenedEvent>("github.issues.reopened", async ({ data }) => {
             const { repository, issue, owner } = validateRepoIssue(data);
             const connections = this.getConnectionsForGithubIssue(owner, repository.name, issue.number);
             connections.map(async (c) => {
@@ -313,7 +308,7 @@
             })
         });
 
-        this.queue.on<IGitLabWebhookMREvent>("merge_request.open", async (msg) => {
+        this.queue.on<IGitLabWebhookMREvent>("gitlab.merge_request.open", async (msg) => {
             console.log(msg);
             // const connections = this.(msg.data.project.namespace, msg.data.repository!.name, msg.data.issue!.number);
             // connections.map(async (c) => {
@@ -379,6 +374,17 @@
         });
 
         this.queue.on<IGitLabWebhookIssueStateEvent>("gitlab.issue.close", async ({data}) => {
+            const connections = this.getConnectionsForGitLabIssueWebhook(data.repository.homepage, data.object_attributes.iid);
+            connections.map(async (c) => {
+                try {
+                    await c.onIssueClosed();
+                } catch (ex) {
+                    log.warn(`Connection ${c.toString()} failed to handle comment.created:`, ex);
+                }
+            })
+        });
+
+        this.queue.on<IGitLabWebhookIssueStateEvent>("github.discussion_comment.created", async ({data}) => {
             const connections = this.getConnectionsForGitLabIssueWebhook(data.repository.homepage, data.object_attributes.iid);
             connections.map(async (c) => {
                 try {
@@ -499,10 +505,6 @@
         log.debug(event);
         const adminRoom = this.adminRooms.get(roomId);
 
-<<<<<<< HEAD
-=======
-        const adminRoom = this.adminRooms.get(roomId);
->>>>>>> 8a9163ac
         if (adminRoom) {
             if (adminRoom.userId !== event.sender) {
                 return;
