--- conflicted
+++ resolved
@@ -39,7 +39,6 @@
         private readonly stateKey: string,
         private readonly as: Appservice,
         private state: GitLabRepoConnectionState,
-        private readonly stateKey: string,
         private readonly tokenStore: UserTokenStore,
         private readonly instance: GitLabInstance) {
             super(
@@ -58,41 +57,17 @@
         return this.state.path?.toString();
     }
 
+    public get connectionId() {
+        return `${this.roomId}/${GitLabRepoConnection.CanonicalEventType}/${this.stateKey}`;
+    }
+
     public async onStateUpdate(stateEv: MatrixEvent<unknown>) {
         const state = stateEv.content as GitLabRepoConnectionState;
         this.state = state;
     }
 
-<<<<<<< HEAD
-    public get connectionId() {
-        return `${this.roomId}/${GitLabRepoConnection.CanonicalEventType}/${this.stateKey}`;
-    }
-
-    public async onMessageEvent(ev: MatrixEvent<MatrixMessageContent>) {
-        const { error, handled } = await handleCommand(ev.sender, ev.content.body, GitLabRepoConnection.botCommands, this);
-        if (!handled) {
-            // Not for us.
-            return;
-        }
-        if (error) {
-            log.error(error);
-            await this.as.botIntent.sendEvent(this.roomId,{
-                msgtype: "m.notice",
-                body: "Failed to handle command",
-            });
-            return;
-        }
-        await this.as.botClient.sendEvent(this.roomId, "m.reaction", {
-            "m.relates_to": {
-                rel_type: "m.annotation",
-                event_id: ev.event_id,
-                key: "✅",
-            }
-        });
-=======
     public isInterestedInStateEvent(eventType: string, stateKey: string) {
         return GitLabRepoConnection.EventTypes.includes(eventType) && this.stateKey === stateKey;
->>>>>>> 60bfd41c
     }
 
     @botCommand("gl create", "Create an issue for this repo", ["title"], ["description", "labels"], true)
