// We need to instantiate some functions which are not directly called, which confuses typescript.
import { BotCommands, botCommand, compileBotCommands, HelpFunction } from "../BotCommands";
import { CommandConnection } from "./CommandConnection";
import { GenericHookConnection, GitHubRepoConnection, JiraProjectConnection, JiraProjectConnectionState } from ".";
import { CommandError } from "../errors";
import { v4 as uuid } from "uuid";
import { BridgePermissionLevel } from "../Config/Config";
import markdown from "markdown-it";
import { FigmaFileConnection } from "./FigmaFileConnection";
import { FeedConnection, FeedConnectionState } from "./FeedConnection";
import { URL } from "url";
import { SetupWidget } from "../Widgets/SetupWidget";
import { AdminRoom } from "../AdminRoom";
import { GitLabRepoConnection } from "./GitlabRepo";
import { IConnection, IConnectionState, ProvisionConnectionOpts } from "./IConnection";
import { ApiError, Logger } from "matrix-appservice-bridge";
import { Intent } from "matrix-bot-sdk";
const md = new markdown();
const log = new Logger("SetupConnection");

/**
 * Handles setting up a room with connections. This connection is "virtual" in that it has
 * no state, and is only invoked when messages from other clients fall through.
 */
export class SetupConnection extends CommandConnection {

    static botCommands: BotCommands;
    static helpMessage: HelpFunction;

    private get config() {
        return this.provisionOpts.config;
    }

    private get as() {
        return this.provisionOpts.as;
    }

    private get intent() {
        return this.provisionOpts.intent;
    }

    private get client() {
        return this.intent.underlyingClient;
    }

    protected validateConnectionState(content: unknown) {
        log.warn("SetupConnection has no state to be validated");
        return content as IConnectionState;
    }

    constructor(
        readonly roomId: string,
        readonly prefix: string,
        readonly serviceTypes: string[],
        readonly helpCategories: string[],
        private readonly provisionOpts: ProvisionConnectionOpts,
        private readonly getOrCreateAdminRoom: (intent: Intent, userId: string) => Promise<AdminRoom>,
        private readonly pushConnections: (...connections: IConnection[]) => void,
    ) {
        super(
            roomId,
            "",
            "",
            // TODO Consider storing room-specific config in state.
            {},
            provisionOpts.intent.underlyingClient,
            SetupConnection.botCommands,
            SetupConnection.helpMessage,
            helpCategories,
            prefix,
        );
        this.includeTitlesInHelp = false;
    }

    @botCommand("github repo", { help: "Create a connection for a GitHub repository. (You must be logged in with GitHub to do this.)", requiredArgs: ["url"], includeUserId: true, category: "github"})
    public async onGitHubRepo(userId: string, url: string) {
        if (!this.provisionOpts.github || !this.config.github) {
            throw new CommandError("not-configured", "The bridge is not configured to support GitHub.");
        }

        await this.checkUserPermissions(userId, "github", GitHubRepoConnection.CanonicalEventType);
        const octokit = await this.provisionOpts.tokenStore.getOctokitForUser(userId);
        if (!octokit) {
            throw new CommandError("User not logged in", "You are not logged into GitHub. Start a DM with this bot and use the command `github login`.");
        }
        const urlParts = /^https:\/\/github\.com\/([A-Za-z0-9_.-]+)\/([A-Za-z0-9_.-]+)$/.exec(url.trim().toLowerCase());
        if (!urlParts) {
            throw new CommandError("Invalid GitHub url", "The GitHub url you entered was not valid.");
        }
        const [, org, repo] = urlParts;
        const {connection} = await GitHubRepoConnection.provisionConnection(this.roomId, userId, {org, repo}, this.provisionOpts);
        this.pushConnections(connection);
        await this.client.sendNotice(this.roomId, `Room configured to bridge ${connection.org}/${connection.repo}`);
    }

    @botCommand("gitlab project", { help: "Create a connection for a GitHub project. (You must be logged in with GitLab to do this.)", requiredArgs: ["url"], includeUserId: true, category: "gitlab"})
    public async onGitLabRepo(userId: string, url: string) {
        if (!this.config.gitlab) {
            throw new CommandError("not-configured", "The bridge is not configured to support GitLab.");
        }

        await this.checkUserPermissions(userId, "gitlab", GitLabRepoConnection.CanonicalEventType);

        const {name, instance} = this.config.gitlab.getInstanceByProjectUrl(url) || {};
        if (!instance || !name) {
            throw new CommandError("not-configured", "No instance found that matches the provided URL.");
        }

        const client = await this.provisionOpts.tokenStore.getGitLabForUser(userId, instance.url);
        if (!client) {
            throw new CommandError("User not logged in", "You are not logged into this GitLab instance. Start a DM with this bot and use the command `gitlab personaltoken`.");
        }
        const path = url.slice(instance.url.length + 1);
        if (!path) {
            throw new CommandError("Invalid GitLab url", "The GitLab project url you entered was not valid.");
        }
        const {connection, warning} = await GitLabRepoConnection.provisionConnection(this.roomId, userId, {path, instance: name}, this.provisionOpts);
        this.pushConnections(connection);
        await this.client.sendNotice(this.roomId, `Room configured to bridge ${connection.prettyPath}` + (warning ? `\n${warning.header}: ${warning.message}` : ""));
    }

    private async checkJiraLogin(userId: string, urlStr: string) {
        const jiraClient = await this.provisionOpts.tokenStore.getJiraForUser(userId, urlStr);
        if (!jiraClient) {
            throw new CommandError("User not logged in", "You are not logged into Jira. Start a DM with this bot and use the command `jira login`.");
        }
    }

    private async getJiraProjectSafeUrl(userId: string, urlStr: string) {
        const url = new URL(urlStr);
        const urlParts = /\/projects\/(\w+)\/?(\w+\/?)*$/.exec(url.pathname);
        const projectKey = urlParts?.[1] || url.searchParams.get('projectKey');
        if (!projectKey) {
            throw new CommandError("Invalid Jira url", "The JIRA project url you entered was not valid. It should be in the format of `https://jira-instance/.../projects/PROJECTKEY/...` or `.../RapidBoard.jspa?projectKey=TEST`.");
        }
        return `https://${url.host}/projects/${projectKey}`;
    }

    @botCommand("jira project", { help: "Create a connection for a JIRA project. (You must be logged in with JIRA to do this.)", requiredArgs: ["url"], includeUserId: true, category: "jira"})
    public async onJiraProject(userId: string, urlStr: string) {
        if (!this.config.jira) {
            throw new CommandError("not-configured", "The bridge is not configured to support Jira.");
        }

        await this.checkUserPermissions(userId, "jira", JiraProjectConnection.CanonicalEventType);
        await this.checkJiraLogin(userId, urlStr);
        const safeUrl = await this.getJiraProjectSafeUrl(userId, urlStr);

        const res = await JiraProjectConnection.provisionConnection(this.roomId, userId, { url: safeUrl }, this.provisionOpts);
        this.pushConnections(res.connection);
        await this.client.sendNotice(this.roomId, `Room configured to bridge Jira project ${res.connection.projectKey}.`);
    }

    @botCommand("jira list project", { help: "Show JIRA projects currently connected to.", category: "jira"})
    public async onJiraListProject() {
        const projects: JiraProjectConnectionState[] = await this.client.getRoomState(this.roomId).catch((err: any) => {
            if (err.body.errcode === 'M_NOT_FOUND') {
                return []; // not an error to us
            }
            throw err;
        }).then(events =>
            events.filter(
                (ev: any) => (
                    ev.type === JiraProjectConnection.CanonicalEventType ||
                    ev.type === JiraProjectConnection.LegacyCanonicalEventType
                ) && ev.content.url
            ).map(ev => ev.content)
        );

        if (projects.length === 0) {
            return this.client.sendHtmlNotice(this.roomId, md.renderInline('Not connected to any JIRA projects'));
        } else {
            return this.client.sendHtmlNotice(this.roomId, md.render(
                'Currently connected to these JIRA projects:\n\n' +
                 projects.map(project => ` - ${project.url}`).join('\n')
            ));
        }
    }

    @botCommand("jira remove project", { help: "Remove a connection for a JIRA project.", requiredArgs: ["url"], includeUserId: true, category: "jira"})
    public async onJiraRemoveProject(userId: string, urlStr: string) {
        await this.checkUserPermissions(userId, "jira", JiraProjectConnection.CanonicalEventType);
        await this.checkJiraLogin(userId, urlStr);
        const safeUrl = await this.getJiraProjectSafeUrl(userId, urlStr);

        const eventTypes = [
            JiraProjectConnection.CanonicalEventType,
            JiraProjectConnection.LegacyCanonicalEventType,
        ];
        let event = null;
        let eventType = "";
        for (eventType of eventTypes) {
            try {
                event = await this.client.getRoomStateEvent(this.roomId, eventType, safeUrl);
                break;
            } catch (err: any) {
                if (err.body.errcode !== 'M_NOT_FOUND') {
                    throw err;
                }
            }
        }
        if (!event || Object.keys(event).length === 0) {
            throw new CommandError("Invalid Jira project URL", `Feed "${urlStr}" is not currently bridged to this room`);
        }

        await this.client.sendStateEvent(this.roomId, eventType, safeUrl, {});
        return this.client.sendHtmlNotice(this.roomId, md.renderInline(`Room no longer bridged to Jira project \`${safeUrl}\`.`));
    }

    @botCommand("webhook", { help: "Create an inbound webhook.", requiredArgs: ["name"], includeUserId: true, category: "generic"})
    public async onWebhook(userId: string, name: string) {
        if (!this.config.generic?.enabled) {
            throw new CommandError("not-configured", "The bridge is not configured to support webhooks.");
        }

        await this.checkUserPermissions(userId, "webhooks", GitHubRepoConnection.CanonicalEventType);

        if (!name || name.length < 3 || name.length > 64) {
            throw new CommandError("Bad webhook name", "A webhook name must be between 3-64 characters.");
        }
        const c = await GenericHookConnection.provisionConnection(this.roomId, userId, {name}, this.provisionOpts);
        this.pushConnections(c.connection);
        const url = new URL(c.connection.hookId, this.config.generic.parsedUrlPrefix);
<<<<<<< HEAD
        const adminRoom = await this.getOrCreateAdminRoom(userId);
        const safeRoomId = encodeURIComponent(this.roomId);
        await adminRoom.sendNotice(
            `You have bridged the webhook "${name}" in https://matrix.to/#/${safeRoomId} .\n` +
            // Line break before and no full stop after URL is intentional.
            // This makes copying and pasting the URL much easier.
            `Please configure your webhook source to use\n${url}`
        );
        return this.as.botClient.sendNotice(this.roomId, `Room configured to bridge webhooks. See admin room for secret url.`);
=======
        const adminRoom = await this.getOrCreateAdminRoom(this.intent, userId);
        await adminRoom.sendNotice(`You have bridged a webhook. Please configure your webhook source to use ${url}.`);
        return this.client.sendNotice(this.roomId, `Room configured to bridge webhooks. See admin room for secret url.`);
>>>>>>> 9a7839ce
    }

    @botCommand("figma file", { help: "Bridge a Figma file to the room.", requiredArgs: ["url"], includeUserId: true, category: "figma"})
    public async onFigma(userId: string, url: string) {
        if (!this.config.figma) {
            throw new CommandError("not-configured", "The bridge is not configured to support Figma.");
        }

        await this.checkUserPermissions(userId, "figma", FigmaFileConnection.CanonicalEventType);

        const res = /https:\/\/www\.figma\.com\/file\/(\w+).+/.exec(url);
        if (!res) {
            throw new CommandError("Invalid Figma url", "The Figma file url you entered was not valid. It should be in the format of `https://figma.com/file/FILEID/...`.");
        }
        const [, fileId] = res;
        const {connection} = await FigmaFileConnection.provisionConnection(this.roomId, userId, { fileId }, this.provisionOpts);
        this.pushConnections(connection);
        return this.client.sendHtmlNotice(this.roomId, md.renderInline(`Room configured to bridge Figma file.`));
    }

    @botCommand("feed", { help: "Bridge an RSS/Atom feed to the room.", requiredArgs: ["url"], optionalArgs: ["label"], includeUserId: true, category: "feeds"})
    public async onFeed(userId: string, url: string, label?: string) {
        if (!this.config.feeds?.enabled) {
            throw new CommandError("not-configured", "The bridge is not configured to support feeds.");
        }

        await this.checkUserPermissions(userId, "feed", FeedConnection.CanonicalEventType);

        // provisionConnection will check it again, but won't give us a nice CommandError on failure
        try {
            await FeedConnection.validateUrl(url);
        } catch (err: unknown) {
            log.debug(`Feed URL '${url}' failed validation: ${err}`);
            if (err instanceof ApiError) {
                throw new CommandError("Invalid URL", err.error);
            } else {
                throw new CommandError("Invalid URL", `${url} doesn't look like a valid feed URL`);
            }
        }

        const {connection} = await FeedConnection.provisionConnection(this.roomId, userId, { url, label }, this.provisionOpts);
        this.pushConnections(connection);
        return this.client.sendHtmlNotice(this.roomId, md.renderInline(`Room configured to bridge \`${url}\``));
    }

    @botCommand("feed list", { help: "Show feeds currently subscribed to.", category: "feeds"})
    public async onFeedList() {
        const feeds: FeedConnectionState[] = await this.client.getRoomState(this.roomId).catch((err: any) => {
            if (err.body.errcode === 'M_NOT_FOUND') {
                return []; // not an error to us
            }
            throw err;
        }).then(events =>
            events.filter(
                (ev: any) => ev.type === FeedConnection.CanonicalEventType && ev.content.url
            ).map(ev => ev.content)
        );

        if (feeds.length === 0) {
            return this.client.sendHtmlNotice(this.roomId, md.renderInline('Not subscribed to any feeds'));
        } else {
            const feedDescriptions = feeds.map(feed => {
                if (feed.label) {
                    return `[${feed.label}](${feed.url})`;
                }
                return feed.url;
            });

            return this.client.sendHtmlNotice(this.roomId, md.render(
                'Currently subscribed to these feeds:\n\n' +
                 feedDescriptions.map(desc => ` - ${desc}`).join('\n')
            ));
        }
    }

    @botCommand("feed remove", { help: "Unsubscribe from an RSS/Atom feed.", requiredArgs: ["url"], includeUserId: true, category: "feeds"})
    public async onFeedRemove(userId: string, url: string) {
        await this.checkUserPermissions(userId, "feed", FeedConnection.CanonicalEventType);

        const event = await this.client.getRoomStateEvent(this.roomId, FeedConnection.CanonicalEventType, url).catch((err: any) => {
            if (err.body.errcode === 'M_NOT_FOUND') {
                return null; // not an error to us
            }
            throw err;
        });
        if (!event || Object.keys(event).length === 0) {
            throw new CommandError("Invalid feed URL", `Feed "${url}" is not currently bridged to this room`);
        }

        await this.client.sendStateEvent(this.roomId, FeedConnection.CanonicalEventType, url, {});
        return this.client.sendHtmlNotice(this.roomId, md.renderInline(`Unsubscribed from \`${url}\``));
    }

    @botCommand("setup-widget", {category: "widget", help: "Open the setup widget in the room"})
    public async onSetupWidget() {
        if (!this.config.widgets?.roomSetupWidget) {
            throw new CommandError("Not configured", "The bridge is not configured to support setup widgets");
        }
        if (!await SetupWidget.SetupRoomConfigWidget(this.roomId, this.intent, this.config.widgets, this.serviceTypes)) {
            await this.client.sendNotice(this.roomId, `This room already has a setup widget, please open the "Hookshot Configuration" widget.`);
        }
    }

    private async checkUserPermissions(userId: string, service: string, stateEventType: string): Promise<void> {
        if (!this.config.checkPermission(userId, service, BridgePermissionLevel.manageConnections)) {
            throw new CommandError(`You are not permitted to provision connections for ${service}.`);
        }
        if (!await this.client.userHasPowerLevelFor(userId, this.roomId, "", true)) {
            throw new CommandError("not-configured", "You must be able to set state in a room ('Change settings') in order to set up new integrations.");
        }
        if (!await this.client.userHasPowerLevelFor(this.intent.userId, this.roomId, stateEventType, true)) {
            throw new CommandError("Bot lacks power level to set room state", "I do not have permission to set up a bridge in this room. Please promote me to an Admin/Moderator.");
        }
    }
}

// Typescript doesn't understand Prototypes very well yet.
// eslint-disable-next-line @typescript-eslint/no-explicit-any
const res = compileBotCommands(SetupConnection.prototype as any, CommandConnection.prototype as any);
SetupConnection.helpMessage = res.helpMessage;
SetupConnection.botCommands = res.botCommands;<|MERGE_RESOLUTION|>--- conflicted
+++ resolved
@@ -221,8 +221,7 @@
         const c = await GenericHookConnection.provisionConnection(this.roomId, userId, {name}, this.provisionOpts);
         this.pushConnections(c.connection);
         const url = new URL(c.connection.hookId, this.config.generic.parsedUrlPrefix);
-<<<<<<< HEAD
-        const adminRoom = await this.getOrCreateAdminRoom(userId);
+        const adminRoom = await this.getOrCreateAdminRoom(this.intent, userId);
         const safeRoomId = encodeURIComponent(this.roomId);
         await adminRoom.sendNotice(
             `You have bridged the webhook "${name}" in https://matrix.to/#/${safeRoomId} .\n` +
@@ -230,12 +229,7 @@
             // This makes copying and pasting the URL much easier.
             `Please configure your webhook source to use\n${url}`
         );
-        return this.as.botClient.sendNotice(this.roomId, `Room configured to bridge webhooks. See admin room for secret url.`);
-=======
-        const adminRoom = await this.getOrCreateAdminRoom(this.intent, userId);
-        await adminRoom.sendNotice(`You have bridged a webhook. Please configure your webhook source to use ${url}.`);
         return this.client.sendNotice(this.roomId, `Room configured to bridge webhooks. See admin room for secret url.`);
->>>>>>> 9a7839ce
     }
 
     @botCommand("figma file", { help: "Bridge a Figma file to the room.", requiredArgs: ["url"], includeUserId: true, category: "figma"})
